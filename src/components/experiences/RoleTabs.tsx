import { useState } from "react";
import { Plus, MoreVertical, User, Edit, Trash2 } from "lucide-react";
import { Button } from "@/components/ui/button";
import { ScrollArea } from "@/components/ui/scroll-area";
import {
  DropdownMenu,
  DropdownMenuContent,
  DropdownMenuItem,
  DropdownMenuTrigger,
} from "@/components/ui/dropdown-menu";
import { Role } from "@/types/experience";
import { cn } from "@/lib/utils";

interface RoleTabsProps {
  roles: Role[];
  selectedRole: Role | null;
  onSelectRole: (role: Role) => void;
  onAddRole: () => void;
  onEditRole?: (role: Role) => void;
  onDeleteRole?: (role: Role) => void;
  hasUnsavedChanges?: boolean;
  isLoading?: boolean;
}

export const RoleTabs = ({
  roles,
  selectedRole,
  onSelectRole,
  onAddRole,
  onEditRole,
  onDeleteRole,
  hasUnsavedChanges = false,
  isLoading = false,
}: RoleTabsProps) => {
  const sortedRoles = [...roles].sort((a, b) => {
    if (a.is_current && !b.is_current) return -1;
    if (!a.is_current && b.is_current) return 1;
    if (a.end_date && b.end_date) {
      return new Date(b.end_date).getTime() - new Date(a.end_date).getTime();
    }
    if (a.end_date && !b.end_date) return 1;
    if (!a.end_date && b.end_date) return -1;
    return new Date(b.start_date).getTime() - new Date(a.start_date).getTime();
  });

  return (
    <div className="border-b border-border/30">
      <div className="flex items-center gap-2 py-1.5 pl-8">
        <ScrollArea className="flex-1">
          <div className="flex items-center gap-2 min-w-0">
            {sortedRoles.map((role) => {
              const isSelected = selectedRole?.id === role.id;
              const showUnsavedDot = hasUnsavedChanges && isSelected;
              
              return (
                <button
                  key={role.id}
                  onClick={() => onSelectRole(role)}
                  disabled={isLoading}
<<<<<<< HEAD
                   className={cn(
                        "flex items-center gap-1.5 px-3 py-1.5 rounded-md border transition-all whitespace-nowrap text-xs font-medium relative h-6",
                        isSelected
                        ? "bg-primary/20 text-primary shadow-sm"
                        : "bg-background/50 hover:bg-muted/50 text-muted-foreground hover:text-foreground",
                    // Border colors based on role status
                        isSelected
                        ? "border-primary/30"
                        : role.is_current
                        ? "border-green-500/70"
                        : showUnsavedDot
                        ? "border-orange-500/70"
                        : "border-border/50 hover:border-border/70"
=======
                  className={cn(
                      "flex items-center gap-1.5 px-3 py-1.5 rounded-md border transition-all whitespace-nowrap text-xs font-medium relative h-6",
                      isSelected
                      ? "bg-primary/20 text-primary shadow-sm"
                      : "bg-background/50 hover:bg-muted/50 text-muted-foreground hover:text-foreground",
                      // Border colors always show based on role status
                  role.is_current
                      ? "border-green-500/70"
                      : showUnsavedDot
                      ? "border-orange-500/70"
                      : isSelected
                      ? "border-primary/30"
                      : "border-border/50 hover:border-border/70"
>>>>>>> 02bf1d9d
                  )}
                >
                  <User className="w-3 h-3" />
                  <span className="font-medium">{role.title}</span>
<<<<<<< HEAD
                  {role.is_current && (
                    <span className="absolute -top-0.5 -right-0.5 w-1.5 h-1.5 bg-green-500 rounded-full" />
                  )}
=======
>>>>>>> 02bf1d9d
                </button>
              );
            })}
          </div>
        </ScrollArea>
        
        <div className="flex items-center gap-2">
          {selectedRole && onEditRole && (
            <Button
              variant="outline"
              size="sm"
              onClick={() => onEditRole(selectedRole)}
              disabled={isLoading}
              className="h-6 w-6 p-0 hover:bg-muted flex-shrink-0"
            >
              <MoreVertical className="h-2.5 w-2.5" />
            </Button>
          )}
          <Button
            variant="outline"
            size="sm"
            onClick={onAddRole}
            disabled={isLoading}
            className="flex items-center gap-1.5 whitespace-nowrap text-xs h-6 flex-shrink-0"
          >
            <Plus className="w-3 h-3" />
            Add Role
          </Button>
        </div>
      </div>
    </div>
  );
};<|MERGE_RESOLUTION|>--- conflicted
+++ resolved
@@ -57,21 +57,6 @@
                   key={role.id}
                   onClick={() => onSelectRole(role)}
                   disabled={isLoading}
-<<<<<<< HEAD
-                   className={cn(
-                        "flex items-center gap-1.5 px-3 py-1.5 rounded-md border transition-all whitespace-nowrap text-xs font-medium relative h-6",
-                        isSelected
-                        ? "bg-primary/20 text-primary shadow-sm"
-                        : "bg-background/50 hover:bg-muted/50 text-muted-foreground hover:text-foreground",
-                    // Border colors based on role status
-                        isSelected
-                        ? "border-primary/30"
-                        : role.is_current
-                        ? "border-green-500/70"
-                        : showUnsavedDot
-                        ? "border-orange-500/70"
-                        : "border-border/50 hover:border-border/70"
-=======
                   className={cn(
                       "flex items-center gap-1.5 px-3 py-1.5 rounded-md border transition-all whitespace-nowrap text-xs font-medium relative h-6",
                       isSelected
@@ -85,17 +70,10 @@
                       : isSelected
                       ? "border-primary/30"
                       : "border-border/50 hover:border-border/70"
->>>>>>> 02bf1d9d
                   )}
                 >
                   <User className="w-3 h-3" />
                   <span className="font-medium">{role.title}</span>
-<<<<<<< HEAD
-                  {role.is_current && (
-                    <span className="absolute -top-0.5 -right-0.5 w-1.5 h-1.5 bg-green-500 rounded-full" />
-                  )}
-=======
->>>>>>> 02bf1d9d
                 </button>
               );
             })}
